<<<<<<< HEAD
(defproject yieldbot/flambo "0.4.1-SNAPSHOT"
=======
(defproject yieldbot/flambo "0.5.0-SNAPSHOT"
>>>>>>> 04cd4b59
  :description "A Clojure DSL for Apache Spark"
  :url "https://github.com/yieldbot/flambo"
  :license {:name "Eclipse Public License"
            :url "http://www.eclipse.org/legal/epl-v10.html"}
  :mailing-list {:name "flambo user mailing list"
                 :archive "https://groups.google.com/d/forum/flambo-user"
                 :post "flambo-user@googlegroups.com"}
  :dependencies [[org.clojure/clojure "1.6.0"]
                 [org.clojure/tools.logging "0.2.6"]
                 [yieldbot/serializable-fn "0.0.6"
                  :exclusions [com.twitter/chill-java]]
                 [com.twitter/carbonite "1.4.0"
                  :exclusions [com.twitter/chill-java]]
                 [com.twitter/chill_2.10 "0.5.0"
                  :exclusions [org.scala-lang/scala-library]]]
  :profiles {:dev
             {:dependencies [[midje "1.6.3"]
                             [criterium "0.4.3"]]
              :plugins [[lein-midje "3.1.3"]
                        [lein-marginalia "0.8.0"]
                        [codox "0.8.9"]]
              ;; so gen-class stuff works in the repl
              :aot [flambo.function
                    flambo.example.tfidf]}
             :provided
             {:dependencies
              [[org.apache.spark/spark-core_2.10 "1.2.0"]
               [org.apache.spark/spark-streaming_2.10 "1.2.0"]
               [org.apache.spark/spark-streaming-kafka_2.10 "1.2.0"]
               [org.apache.spark/spark-streaming-flume_2.10 "1.2.0"]
               [org.apache.spark/spark-sql_2.10 "1.2.0"]]}
             :clojure-1.7
             {:dependencies [[org.clojure/clojure "1.7.0-alpha4"]]}
             :uberjar
<<<<<<< HEAD
             {:aot :all}}
  :checksum :warn ;https://issues.apache.org/jira/browse/SPARK-5308
=======
             {:aot :all}
             :example
             {:main flambo.example.tfidf
              :source-paths ["test/flambo/example"]
              :aot [flambo.example.tfidf]}}
  :checksum :warn ;; https://issues.apache.org/jira/browse/SPARK-5308
>>>>>>> 04cd4b59
  :source-paths ["src/clojure"]
  :java-source-paths ["src/java"]
  :codox {:defaults {:doc/format :markdown}
          :include [flambo.api flambo.conf flambo.kryo]
          :output-dir "doc/codox"
          :src-dir-uri "http://github.com/yieldbot/flambo/blob/develop/"
          :src-linenum-anchor-prefix "L"}
  :javac-options ["-source" "1.6" "-target" "1.6"]
  :jvm-opts ^:replace ["-server" "-Xmx1g"]
  :global-vars {*warn-on-reflection* true}
  :min-lein-version "2.5.0")<|MERGE_RESOLUTION|>--- conflicted
+++ resolved
@@ -1,8 +1,4 @@
-<<<<<<< HEAD
-(defproject yieldbot/flambo "0.4.1-SNAPSHOT"
-=======
 (defproject yieldbot/flambo "0.5.0-SNAPSHOT"
->>>>>>> 04cd4b59
   :description "A Clojure DSL for Apache Spark"
   :url "https://github.com/yieldbot/flambo"
   :license {:name "Eclipse Public License"
@@ -37,17 +33,12 @@
              :clojure-1.7
              {:dependencies [[org.clojure/clojure "1.7.0-alpha4"]]}
              :uberjar
-<<<<<<< HEAD
-             {:aot :all}}
-  :checksum :warn ;https://issues.apache.org/jira/browse/SPARK-5308
-=======
              {:aot :all}
              :example
              {:main flambo.example.tfidf
               :source-paths ["test/flambo/example"]
               :aot [flambo.example.tfidf]}}
   :checksum :warn ;; https://issues.apache.org/jira/browse/SPARK-5308
->>>>>>> 04cd4b59
   :source-paths ["src/clojure"]
   :java-source-paths ["src/java"]
   :codox {:defaults {:doc/format :markdown}
